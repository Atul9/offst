//! The message needed by Indexer.
//!
//! The following types are defined in `inner_messages`:
//!
//! - `NeighborsRoute`
//! - `FriendsRoute`
//! - `RequestNeighborsRoutes`
//! - `ResponseNeighborsRoutes`
//! - `RequestFriendsRoutes`
//! - `ResponseFriendsRoutes`
//! - `StateChainLink`

use std::io;

<<<<<<< HEAD
use indexer::types::{FriendsRoute, IndexerRoute, NeighborsRoute, StateChainLink};

use indexer::messages::{RequestFriendsRoutes, RequestNeighborsRoutes, RequestUpdateState,
                        ResponseFriendsRoutes, ResponseNeighborsRoutes, ResponseUpdateState,
                        RoutesToIndexer};
=======
use inner_messages::{
    IndexingProviderId,
    IndexingProviderStateHash,
    NeighborsRoute,
    FriendsRouteWithCapacity,
    RequestNeighborsRoutes,
    ResponseNeighborsRoutes,
    RequestFriendsRoutes,
    ResponseFriendsRoutes,
    StateChainLink,
};
>>>>>>> 6debd860

use indexer_capnp::*;

use bytes::Bytes;
use capnp::serialize_packed;

use super::{read_indexing_provider_id, read_indexing_provider_state_hash, read_public_key,
            read_public_key_list, read_signature, write_indexing_provider_id,
            write_indexing_provider_state_hash, write_public_key, write_public_key_list,
            write_signature, Schema, SchemaError};

impl<'a> Schema<'a> for NeighborsRoute {
    type Reader = neighbors_route::Reader<'a>;
    type Writer = neighbors_route::Builder<'a>;

    inject_default_impl!();

    fn read(from: &Self::Reader) -> Result<Self, SchemaError> {
        let public_keys = read_public_key_list(&from.get_public_keys()?)?;

        Ok(NeighborsRoute { public_keys })
    }

    fn write(&self, to: &mut Self::Writer) -> Result<(), SchemaError> {
        write_public_key_list(
            &self.public_keys,
            &mut to.borrow().init_public_keys(self.public_keys.len() as u32),
        )?;

        Ok(())
    }
}

impl<'a> Schema<'a> for FriendsRouteWithCapacity {
    type Reader = friends_route::Reader<'a>;
    type Writer = friends_route::Builder<'a>;

    inject_default_impl!();

    fn read(from: &Self::Reader) -> Result<Self, SchemaError> {
        let public_keys = read_public_key_list(&from.get_public_keys()?)?;

        let capacity = from.get_capacity();

        Ok(FriendsRouteWithCapacity {
            public_keys,
            capacity,
        })
    }

    fn write(&self, to: &mut Self::Writer) -> Result<(), SchemaError> {
        write_public_key_list(
            &self.public_keys,
            &mut to.borrow().init_public_keys(self.public_keys.len() as u32),
        )?;

        to.set_capacity(self.capacity);

        Ok(())
    }
}

impl<'a> Schema<'a> for RequestNeighborsRoutes {
    type Reader = request_neighbors_route::Reader<'a>;
    type Writer = request_neighbors_route::Builder<'a>;

    inject_default_impl!();

    fn read(from: &Self::Reader) -> Result<Self, SchemaError> {
        let source_node_public_key = read_public_key(&from.get_source_node_public_key()?)?;

        let destination_node_public_key =
            read_public_key(&from.get_destination_node_public_key()?)?;

        Ok(RequestNeighborsRoutes {
            source_node_public_key,
            destination_node_public_key,
        })
    }

    fn write(&self, to: &mut Self::Writer) -> Result<(), SchemaError> {
        write_public_key(
            &self.source_node_public_key,
            &mut to.borrow().init_source_node_public_key(),
        )?;

        write_public_key(
            &self.destination_node_public_key,
            &mut to.borrow().init_destination_node_public_key(),
        )?;

        Ok(())
    }
}

impl<'a> Schema<'a> for ResponseNeighborsRoutes {
    type Reader = response_neighbors_route::Reader<'a>;
    type Writer = response_neighbors_route::Builder<'a>;

    inject_default_impl!();

    fn read(from: &Self::Reader) -> Result<Self, SchemaError> {
        // Read the routes
        let routes_reader = from.get_routes()?;

        let mut routes = Vec::with_capacity(routes_reader.len() as usize);

        for neighbors_route_reader in routes_reader.iter() {
            routes.push(NeighborsRoute::read(&neighbors_route_reader)?);
        }

        Ok(ResponseNeighborsRoutes { routes })
    }

    fn write(&self, to: &mut Self::Writer) -> Result<(), SchemaError> {
        // Write the routes
        {
            let mut routes_writer = to.borrow().init_routes(self.routes.len() as u32);

            for (idx, ref_neighbors_route) in self.routes.iter().enumerate() {
                ref_neighbors_route.write(&mut routes_writer.borrow().get(idx as u32))?;
            }
        }

        Ok(())
    }
}

impl<'a> Schema<'a> for RequestFriendsRoutes {
    type Reader = request_friends_route::Reader<'a>;
    type Writer = request_friends_route::Builder<'a>;

    inject_default_impl!();

    fn read(from: &Self::Reader) -> Result<Self, SchemaError> {
        use self::request_friends_route::route_type::Which::*;

        let route_type_reader = from.borrow().get_route_type();

        match route_type_reader.which()? {
            Direct(wrapped_direct_reader) => {
                let direct_reader = wrapped_direct_reader?;

                let source_node_public_key =
                    read_public_key(&direct_reader.get_source_node_public_key()?)?;
                let destination_node_public_key =
                    read_public_key(&direct_reader.get_destination_node_public_key()?)?;
                Ok(RequestFriendsRoutes::Direct {
                    source_node_public_key,
                    destination_node_public_key,
                })
            }
            LoopFromFriend(wrapped_loop_from_friend_reader) => {
                let loop_from_friend_reader = wrapped_loop_from_friend_reader?;

                let friend_public_key =
                    read_public_key(&loop_from_friend_reader.get_friend_public_key()?)?;
                Ok(RequestFriendsRoutes::LoopFromFriend { friend_public_key })
            }
            LoopToFriend(wrapped_loop_to_friend_reader) => {
                let loop_to_friend_reader = wrapped_loop_to_friend_reader?;

                let friend_public_key =
                    read_public_key(&loop_to_friend_reader.get_friend_public_key()?)?;
                Ok(RequestFriendsRoutes::LoopToFriend { friend_public_key })
            }
        }
    }

    fn write(&self, to: &mut Self::Writer) -> Result<(), SchemaError> {
        let mut route_type_writer = to.borrow().init_route_type();

        match *self {
            RequestFriendsRoutes::Direct {
                ref source_node_public_key,
                ref destination_node_public_key,
            } => {
                let mut direct_writer = route_type_writer.borrow().init_direct();

                // Write the sourceNodePublicKey
                write_public_key(
                    source_node_public_key,
                    &mut direct_writer.borrow().init_source_node_public_key(),
                )?;

                // Write the destinationNodePublicKey
                write_public_key(
                    destination_node_public_key,
                    &mut direct_writer.borrow().init_destination_node_public_key(),
                )?;
            }
            RequestFriendsRoutes::LoopFromFriend {
                ref friend_public_key,
            } => {
                let mut loop_from_friend_writer =
                    route_type_writer.borrow().init_loop_from_friend();

                let mut friend_public_key_writer =
                    loop_from_friend_writer.borrow().init_friend_public_key();

                write_public_key(friend_public_key, &mut friend_public_key_writer)?;
            }
            RequestFriendsRoutes::LoopToFriend {
                ref friend_public_key,
            } => {
                let mut loop_to_friend_writer = route_type_writer.borrow().init_loop_to_friend();

                let mut friend_public_key_writer =
                    loop_to_friend_writer.borrow().init_friend_public_key();

                write_public_key(friend_public_key, &mut friend_public_key_writer)?;
            }
        }

        Ok(())
    }
}

impl<'a> Schema<'a> for ResponseFriendsRoutes {
    type Reader = response_friends_route::Reader<'a>;
    type Writer = response_friends_route::Builder<'a>;

    inject_default_impl!();

    fn read(from: &Self::Reader) -> Result<Self, SchemaError> {
        // Read the routes
        let routes_reader = from.get_routes()?;

        let mut routes = Vec::with_capacity(routes_reader.len() as usize);

        for friends_route_reader in routes_reader.iter() {
            routes.push(FriendsRouteWithCapacity::read(&friends_route_reader)?);
        }

        Ok(ResponseFriendsRoutes { routes })
    }

    fn write(&self, to: &mut Self::Writer) -> Result<(), SchemaError> {
        // Write the routes
        {
            let mut routes_writer = to.borrow().init_routes(self.routes.len() as u32);

            for (idx, ref_neighbors_route) in self.routes.iter().enumerate() {
                let mut neighbors_route_writer = routes_writer.borrow().get(idx as u32);
                ref_neighbors_route.write(&mut neighbors_route_writer)?;
            }
        }

        Ok(())
    }
}

impl<'a> Schema<'a> for StateChainLink {
    type Reader = chain_link::Reader<'a>;
    type Writer = chain_link::Builder<'a>;

    inject_default_impl!();

    fn read(from: &Self::Reader) -> Result<Self, SchemaError> {
        // Read the previousStateHash
        let previous_state_hash =
            read_indexing_provider_state_hash(&from.get_previous_state_hash()?)?;

        // Read the newOwnersPublicKeys
        let new_owners_public_keys = read_public_key_list(&from.get_new_owners_public_keys()?)?;

        // Read the newOwnersPublicKeys
        let new_indexers_public_keys = read_public_key_list(&from.get_new_indexers_public_keys()?)?;

        // Read the signaturesByOldOwners
        let signatures_by_old_owners_reader = from.get_signatures_by_old_owners()?;

        let mut signatures_by_old_owners =
            Vec::with_capacity(signatures_by_old_owners_reader.len() as usize);

        for signature_reader in signatures_by_old_owners_reader.iter() {
            signatures_by_old_owners.push(read_signature(&signature_reader)?);
        }

        Ok(StateChainLink {
            previous_state_hash,
            new_owners_public_keys,
            new_indexers_public_keys,
            signatures_by_old_owners,
        })
    }

    fn write(&self, to: &mut Self::Writer) -> Result<(), SchemaError> {
        // Write the previousStateHash
        write_indexing_provider_state_hash(
            &self.previous_state_hash,
            &mut to.borrow().init_previous_state_hash(),
        )?;
        // Write the newOwnersPublicKeys
        {
            let mut new_owners_public_keys_writer = to.borrow()
                .init_new_owners_public_keys(self.new_owners_public_keys.len() as u32);

            write_public_key_list(
                &self.new_owners_public_keys,
                &mut new_owners_public_keys_writer,
            )?;
        }
        // Write the newIndexersPublicKeys
        {
            let mut new_indexers_public_keys_writer = to.borrow()
                .init_new_indexers_public_keys(self.new_indexers_public_keys.len() as u32);

            write_public_key_list(
                &self.new_indexers_public_keys,
                &mut new_indexers_public_keys_writer,
            )?;
        }
        // Write the signaturesByOldOwners
        {
            let mut signatures_by_old_owners = to.borrow()
                .init_signatures_by_old_owners(self.signatures_by_old_owners.len() as u32);

            for (idx, ref_signature) in self.signatures_by_old_owners.iter().enumerate() {
                write_signature(
                    ref_signature,
                    &mut signatures_by_old_owners.borrow().get(idx as u32),
                )?;
            }
        }

        Ok(())
    }
}

impl<'a> Schema<'a> for RequestUpdateState {
    type Reader = request_update_state::Reader<'a>;
    type Writer = request_update_state::Builder<'a>;

    inject_default_impl!();

    fn read(from: &Self::Reader) -> Result<Self, SchemaError> {
        // Read the indexingProviderId
        let indexing_provider_id = read_indexing_provider_id(&from.get_indexing_provider_id()?)?;

        // Read the indexingProviderStatesChain
        let indexing_provider_states_chain_reader = from.get_indexing_provider_states_chain()?;

        let mut indexing_provider_states_chain =
            Vec::with_capacity(indexing_provider_states_chain_reader.len() as usize);

        for chain_link_reader in indexing_provider_states_chain_reader.iter() {
            indexing_provider_states_chain.push(StateChainLink::read(&chain_link_reader)?);
        }

        Ok(RequestUpdateState {
            indexing_provider_id,
            indexing_provider_states_chain,
        })
    }

    fn write(&self, to: &mut Self::Writer) -> Result<(), SchemaError> {
        // Write the indexingProviderId
        write_indexing_provider_id(
            &self.indexing_provider_id,
            &mut to.borrow().init_indexing_provider_id(),
        )?;

        // Writer the indexingProviderStatesChain
        {
            let mut indexing_provider_states_chain = to.borrow()
                .init_indexing_provider_states_chain(self.indexing_provider_states_chain.len()
                    as u32);

            for (idx, ref_chain_link) in self.indexing_provider_states_chain.iter().enumerate() {
                let mut chain_link_writer = indexing_provider_states_chain.borrow().get(idx as u32);
                ref_chain_link.write(&mut chain_link_writer)?;
            }
        }

        Ok(())
    }
}

impl<'a> Schema<'a> for ResponseUpdateState {
    type Reader = response_update_state::Reader<'a>;
    type Writer = response_update_state::Builder<'a>;

    inject_default_impl!();

    fn read(from: &Self::Reader) -> Result<Self, SchemaError> {
        // Read the stateHash
        let state_hash = read_indexing_provider_state_hash(&from.get_state_hash()?)?;

        Ok(ResponseUpdateState { state_hash })
    }

    fn write(&self, to: &mut Self::Writer) -> Result<(), SchemaError> {
        write_indexing_provider_state_hash(&self.state_hash, &mut to.borrow().init_state_hash())?;

        Ok(())
    }
}

impl<'a> Schema<'a> for IndexerRoute {
    type Reader = indexer_route::Reader<'a>;
    type Writer = indexer_route::Builder<'a>;

    inject_default_impl!();

    fn read(from: &Self::Reader) -> Result<Self, SchemaError> {
        let neighbors_route = NeighborsRoute::read(&from.get_neighbors_route()?)?;

        Ok(IndexerRoute {
            neighbors_route,
            app_port: from.get_app_port(),
        })
    }

    fn write(&self, to: &mut Self::Writer) -> Result<(), SchemaError> {
        self.neighbors_route
            .write(&mut to.borrow().init_neighbors_route())?;

        to.set_app_port(self.app_port);

        Ok(())
    }
}

impl<'a> Schema<'a> for RoutesToIndexer {
    type Reader = routes_to_indexers::Reader<'a>;
    type Writer = routes_to_indexers::Builder<'a>;

    inject_default_impl!();

    fn read(from: &Self::Reader) -> Result<Self, SchemaError> {
        // Read the indexingProviderId
        let indexing_provider_id = read_indexing_provider_id(&from.get_indexing_provider_id()?)?;

        // Read the routes
        let routes_reader = from.get_routes()?;

        let mut routes = Vec::with_capacity(routes_reader.len() as usize);

        for indexer_route_reader in routes_reader.iter() {
            routes.push(IndexerRoute::read(&indexer_route_reader)?);
        }

        // Write the requestPrice
        let request_price = from.get_request_price();

        Ok(RoutesToIndexer {
            indexing_provider_id,
            routes,
            request_price,
        })
    }

    fn write(&self, to: &mut Self::Writer) -> Result<(), SchemaError> {
        // Write the indexingProviderId
        write_indexing_provider_id(
            &self.indexing_provider_id,
            &mut to.borrow().init_indexing_provider_id(),
        )?;

        // Write the routes
        {
            let mut routes = to.borrow().init_routes(self.routes.len() as u32);

            for (idx, ref_indexer_route) in self.routes.iter().enumerate() {
                ref_indexer_route.write(&mut routes.borrow().get(idx as u32))?;
            }
        }

        // Write the requestPrice
        to.set_request_price(self.request_price);

        Ok(())
    }
}

#[cfg(test)]
mod tests {
    use super::*;
    use rand::random;

    use utils::crypto::identity::{PublicKey, Signature, PUBLIC_KEY_LEN, SIGNATURE_LEN};

    use indexer::types::{IndexingProviderId, IndexingProviderStateHash, INDEXING_PROVIDER_ID_LEN,
                         INDEXING_PROVIDER_STATE_HASH_LEN};

    const MAX_NUM: usize = 512;

    // TODO: Move the create_dummy_* functions to a appropriate place.

    // fn create_dummy_rand_value() -> RandValue {
    //     let fixed_byte = random::<u8>();
    //     RandValue::from_bytes(&[fixed_byte; RAND_VALUE_LEN]).unwrap()
    // }

    fn create_dummy_public_key() -> PublicKey {
        let fixed_byte = random::<u8>();
        PublicKey::from_bytes(&[fixed_byte; PUBLIC_KEY_LEN]).unwrap()
    }

    fn create_dummy_public_keys_list() -> Vec<PublicKey> {
        let num_keys = random::<usize>() % MAX_NUM + 1;

        (0..num_keys).map(|_| create_dummy_public_key()).collect()
    }

    // fn create_dummy_dh_public_key() -> DhPublicKey {
    //     let fixed_byte = random::<u8>();
    //     DhPublicKey::from_bytes(&[fixed_byte; DH_PUBLIC_KEY_LEN]).unwrap()
    // }

    fn create_dummy_signatures_list() -> Vec<Signature> {
        let num_signatures = random::<usize>() % MAX_NUM + 1;

        (0..num_signatures)
            .map(|_| {
                let fixed_byte = random::<u8>();
                Signature::from_bytes(&[fixed_byte; SIGNATURE_LEN]).unwrap()
            })
            .collect()
    }

    fn create_dummy_indexing_provider_id() -> IndexingProviderId {
        let fixed_byte = random::<u8>();
        IndexingProviderId::from_bytes(&[fixed_byte; INDEXING_PROVIDER_ID_LEN]).unwrap()
    }

    fn create_dummy_neighbors_route() -> NeighborsRoute {
        NeighborsRoute {
            public_keys: create_dummy_public_keys_list(),
        }
    }

    fn create_dummy_friends_route() -> FriendsRouteWithCapacity {
        FriendsRouteWithCapacity {
            public_keys: create_dummy_public_keys_list(),
            capacity: random::<u64>(),
        }
    }

    fn create_dummy_chain_link() -> StateChainLink {
        let fixed_byte = random::<u8>();
        let previous_state_hash = IndexingProviderStateHash::from_bytes(
            &[fixed_byte; INDEXING_PROVIDER_STATE_HASH_LEN],
        ).unwrap();

        let new_owners_public_keys = create_dummy_public_keys_list();
        let new_indexers_public_keys = create_dummy_public_keys_list();
        let signatures_by_old_owners = create_dummy_signatures_list();

        StateChainLink {
            previous_state_hash,
            new_owners_public_keys,
            new_indexers_public_keys,
            signatures_by_old_owners,
        }
    }

    fn create_dummy_indexer_route() -> IndexerRoute {
        IndexerRoute {
            neighbors_route: create_dummy_neighbors_route(),
            app_port: random::<u32>(),
        }
    }

    #[test]
    fn test_neighbors_route() {
        let in_neighbors_route = create_dummy_neighbors_route();

        test_encode_decode!(NeighborsRoute, in_neighbors_route);
    }

    #[test]
    fn test_friends_route() {
        let in_friends_route = create_dummy_friends_route();

        test_encode_decode!(FriendsRouteWithCapacity, in_friends_route);
    }

    #[test]
    fn test_request_neighbors_route() {
        let source_node_public_key = create_dummy_public_key();
        let destination_node_public_key = create_dummy_public_key();

        let in_request_neighbors_route = RequestNeighborsRoutes {
            source_node_public_key,
            destination_node_public_key,
        };

        test_encode_decode!(RequestNeighborsRoutes, in_request_neighbors_route);
    }

    #[test]
    fn test_response_neighbors_route() {
        let in_response_neighbors_route = ResponseNeighborsRoutes {
            routes: (0..MAX_NUM)
                .map(|_| create_dummy_neighbors_route())
                .collect(),
        };

        test_encode_decode!(ResponseNeighborsRoutes, in_response_neighbors_route);
    }

    #[test]
    fn test_request_friends_route() {
        let in_request_friends_route_direct = RequestFriendsRoutes::Direct {
            source_node_public_key: create_dummy_public_key(),
            destination_node_public_key: create_dummy_public_key(),
        };

        let serialized_message = in_request_friends_route_direct.encode().unwrap();

        let out_request_friends_route_direct =
            RequestFriendsRoutes::decode(serialized_message).unwrap();

        assert_eq!(
            in_request_friends_route_direct,
            out_request_friends_route_direct
        );

        let in_request_friends_route_loop_from_friend = RequestFriendsRoutes::LoopFromFriend {
            friend_public_key: create_dummy_public_key(),
        };

        let serialized_message = in_request_friends_route_loop_from_friend.encode().unwrap();

        let out_request_friends_route_loop_from_friend =
            RequestFriendsRoutes::decode(serialized_message).unwrap();

        assert_eq!(
            in_request_friends_route_loop_from_friend,
            out_request_friends_route_loop_from_friend
        );

        let in_request_friends_route_loop_to_friend = RequestFriendsRoutes::LoopToFriend {
            friend_public_key: create_dummy_public_key(),
        };

        let serialized_message = in_request_friends_route_loop_to_friend.encode().unwrap();

        let out_request_friends_route_loop_to_friend =
            RequestFriendsRoutes::decode(serialized_message).unwrap();

        assert_eq!(
            in_request_friends_route_loop_to_friend,
            out_request_friends_route_loop_to_friend
        );
    }

    #[test]
    fn test_response_friends_route() {
        let in_response_friends_route = ResponseFriendsRoutes {
            routes: (0..MAX_NUM).map(|_| create_dummy_friends_route()).collect(),
        };

        test_encode_decode!(ResponseFriendsRoutes, in_response_friends_route);
    }

    #[test]
    fn test_state_chain_link() {
        let in_state_chain_link = create_dummy_chain_link();

        test_encode_decode!(StateChainLink, in_state_chain_link);
    }

    #[test]
    fn test_request_update_state() {
        let indexing_provider_id = create_dummy_indexing_provider_id();

        let indexing_provider_states_chain = (0..MAX_NUM)
            .map(|_| create_dummy_chain_link())
            .collect::<Vec<_>>();

        let in_request_update_state = RequestUpdateState {
            indexing_provider_id,
            indexing_provider_states_chain,
        };

        test_encode_decode!(RequestUpdateState, in_request_update_state);
    }

    #[test]
    fn test_response_update_state() {
        let fixed_byte = random::<u8>();
        let state_hash = IndexingProviderStateHash::from_bytes(
            &[fixed_byte; INDEXING_PROVIDER_STATE_HASH_LEN],
        ).unwrap();

        let in_response_update_state = ResponseUpdateState { state_hash };

        test_encode_decode!(ResponseUpdateState, in_response_update_state);
    }

    #[test]
    fn test_indexer_route() {
        let in_indexer_route = create_dummy_indexer_route();

        test_encode_decode!(IndexerRoute, in_indexer_route);
    }

    #[test]
    fn test_routes_to_indexer() {
        let in_routes_to_indexer = RoutesToIndexer {
            indexing_provider_id: create_dummy_indexing_provider_id(),
            routes: (0..MAX_NUM)
                .map(|_| create_dummy_indexer_route())
                .collect::<Vec<_>>(),
            request_price: random::<u64>(),
        };

        test_encode_decode!(RoutesToIndexer, in_routes_to_indexer);
    }
}<|MERGE_RESOLUTION|>--- conflicted
+++ resolved
@@ -12,25 +12,11 @@
 
 use std::io;
 
-<<<<<<< HEAD
-use indexer::types::{FriendsRoute, IndexerRoute, NeighborsRoute, StateChainLink};
+use indexer::types::{FriendsRouteWithCapacity, IndexerRoute, NeighborsRoute, StateChainLink};
 
 use indexer::messages::{RequestFriendsRoutes, RequestNeighborsRoutes, RequestUpdateState,
                         ResponseFriendsRoutes, ResponseNeighborsRoutes, ResponseUpdateState,
                         RoutesToIndexer};
-=======
-use inner_messages::{
-    IndexingProviderId,
-    IndexingProviderStateHash,
-    NeighborsRoute,
-    FriendsRouteWithCapacity,
-    RequestNeighborsRoutes,
-    ResponseNeighborsRoutes,
-    RequestFriendsRoutes,
-    ResponseFriendsRoutes,
-    StateChainLink,
-};
->>>>>>> 6debd860
 
 use indexer_capnp::*;
 
@@ -65,8 +51,8 @@
 }
 
 impl<'a> Schema<'a> for FriendsRouteWithCapacity {
-    type Reader = friends_route::Reader<'a>;
-    type Writer = friends_route::Builder<'a>;
+    type Reader = friends_route_with_capacity::Reader<'a>;
+    type Writer = friends_route_with_capacity::Builder<'a>;
 
     inject_default_impl!();
 
@@ -564,7 +550,7 @@
         }
     }
 
-    fn create_dummy_friends_route() -> FriendsRouteWithCapacity {
+    fn create_dummy_friends_route_with_capacity() -> FriendsRouteWithCapacity {
         FriendsRouteWithCapacity {
             public_keys: create_dummy_public_keys_list(),
             capacity: random::<u64>(),
@@ -605,7 +591,7 @@
 
     #[test]
     fn test_friends_route() {
-        let in_friends_route = create_dummy_friends_route();
+        let in_friends_route = create_dummy_friends_route_with_capacity();
 
         test_encode_decode!(FriendsRouteWithCapacity, in_friends_route);
     }
@@ -683,7 +669,7 @@
     #[test]
     fn test_response_friends_route() {
         let in_response_friends_route = ResponseFriendsRoutes {
-            routes: (0..MAX_NUM).map(|_| create_dummy_friends_route()).collect(),
+            routes: (0..MAX_NUM).map(|_| create_dummy_friends_route_with_capacity()).collect(),
         };
 
         test_encode_decode!(ResponseFriendsRoutes, in_response_friends_route);
