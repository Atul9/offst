--- conflicted
+++ resolved
@@ -29,11 +29,8 @@
 # Token Transactions
 # ------------------
 
-<<<<<<< HEAD
-struct EnableRequests {
-=======
+
 struct EnableRequestsTran {
->>>>>>> c82824a8
         base @0: UInt32;
         multiplier @1: UInt32;
         # The sender of this message declares that
@@ -43,11 +40,7 @@
 # This message may be sent more than once, to update the values of base and multiplier.
 
 
-<<<<<<< HEAD
-# struct DisableRequests {
-=======
 # struct DisableRequestsTran {
->>>>>>> c82824a8
 # }
 
 struct SetRemoteMaxDebtTran {
@@ -144,17 +137,10 @@
 
 struct NeighborTransaction {
         union {
-<<<<<<< HEAD
-                enableRequests @0: EnableRequests;
-                disableRequests @1: Void;
-                setRemoteMaxDebt @2: SetRemoteMaxDebtTran;
-                setInvoiceIdTran @3: SetInvoiceIdTran;
-=======
                 enableRequests @0: EnableRequestsTran;
                 disableRequests @1: Void;
                 setRemoteMaxDebt @2: SetRemoteMaxDebtTran;
                 setInvoiceId @3: SetInvoiceIdTran;
->>>>>>> c82824a8
                 loadFunds @4: LoadFundsTran;
                 requestSendMessage @5: RequestSendMessageTran;
                 responseSendMessage @6: ResponseSendMessageTran;
