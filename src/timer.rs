--- conflicted
+++ resolved
@@ -161,20 +161,6 @@
 
 
         let clients_fut = clients
-<<<<<<< HEAD
-        .into_iter()
-        .map(|client| {
-                let start = time::Instant::now();
-                client.take(17).collect().and_then(move |_| {
-                    assert!(start.elapsed() >= dur * 17);
-                    println!("{:?}", start.elapsed());
-                    println!("{:?}", dur * 17);
-                    assert!(start.elapsed() < dur * 17 * 12 / 10);
-                    Ok(())
-                })
-            })
-        .collect::<Vec<_>>();
-=======
             .into_iter()
             .map(|client| client.take(u64::from(TICKS)).collect().and_then(|_| {
                     let elapsed = start.elapsed();
@@ -183,8 +169,7 @@
                     Ok(())
             }))
             .collect::<Vec<_>>();
-
->>>>>>> f2c0976a
+      
         let task = tm.map_err(|_| ()).select2(join_all(clients_fut));
 
         assert!(core.run(task).is_ok());
